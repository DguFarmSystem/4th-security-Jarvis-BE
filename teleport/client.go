--- conflicted
+++ resolved
@@ -36,13 +36,7 @@
 // NewService는 새로운 Teleport 서비스를 생성합니다.
 // tbot이 생성한 ID 파일을 사용하여 Teleport에 연결합니다.
 func NewService(cfg *config.Config) (*Service, error) {
-<<<<<<< HEAD
-	log.Println("tbot ID 파일을 사용하여 Teleport 클라이언트 생성 시도...")
 	creds := client.LoadIdentityFile(cfg.TbotIdentityFile)
-
-=======
-	creds := client.LoadIdentityFile(cfg.TbotIdentityFile)
->>>>>>> 069df038
 	mainClient, err := client.New(context.Background(), client.Config{
 		Addrs:       []string{cfg.TeleportAuthAddr},
 		Credentials: []client.Credentials{creds},
@@ -159,7 +153,6 @@
 	return config
 }
 
-<<<<<<< HEAD
 // --- 유틸리티 함수 ---
 
 func createClientFromCerts(ctx context.Context, authAddr string, certs *proto.Certs, tlsPrivateKey *rsa.PrivateKey) (*client.Client, error) {
@@ -184,20 +177,33 @@
 	// 3. 생성된 Credentials로 새로운 클라이언트를 초기화합니다.
 	impersonatedClient, err := client.New(ctx, client.Config{
 		Addrs:       []string{authAddr},
-=======
+
+		Credentials: []client.Credentials{creds},
+	})
+	if err != nil {
+		return nil, fmt.Errorf("인증서로 새 클라이언트 생성 실패: %w", err)
+	}
+	return impersonatedClient, nil
+}
+
 func (s *Service) refreshClient() error {
 	// ... (기존 로직과 동일, t를 s로 변경) ...
 	creds := client.LoadIdentityFile(s.Cfg.TbotIdentityFile)
 	newClient, err := client.New(context.Background(), client.Config{
 		Addrs:       []string{s.Cfg.TeleportAuthAddr},
->>>>>>> 069df038
 		Credentials: []client.Credentials{creds},
-	})
-	if err != nil {
-		return nil, fmt.Errorf("인증서로 새 클라이언트 생성 실패: %w", err)
-	}
-	return impersonatedClient, nil
-}
+		DialOpts:    []grpc.DialOption{},
+	})
+	if err != nil {
+		return err
+	}
+	if s.Client != nil {
+		s.Client.Close()
+	}
+	s.Client = newClient
+	return nil
+}
+
 
 func generateSSHKeyPair() ([]byte, *rsa.PrivateKey, error) {
 	privateKey, err := rsa.GenerateKey(rand.Reader, 2048)
